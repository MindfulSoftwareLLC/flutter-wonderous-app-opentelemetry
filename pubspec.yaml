name: wonders
description: Explore the famous wonders of the world.
publish_to: "none"
version: 2.0.19+8

environment:
  sdk: ">=2.17.0 <3.0.0"

dependencies:
  flutter:
    sdk: flutter

  flutter_localizations:
    sdk: flutter

  collection: ^1.17.0
  cupertino_icons: ^1.0.5
  desktop_window: ^0.4.0
  drop_cap_text: ^1.1.3
  equatable: ^2.0.5
  extra_alignments: ^1.0.0+1
  flextras: ^1.0.0
  flutter_animate: ^1.0.0
  flutter_circular_text: ^0.3.1
  flutter_displaymode: ^0.6.0
  flutter_native_splash: ^2.3.3
  flutter_staggered_grid_view: ^0.7.0
  flutter_svg: ^2.0.1
  gap: ^3.0.1
  get_it: ^7.2.0
  get_it_mixin: ^4.2.2
<<<<<<< HEAD
  google_maps_flutter: ^2.5.0
  google_maps_flutter_web: ^0.5.4+2
  go_router: ^13.0.1
=======
  google_maps_flutter: ^2.5.3
  google_maps_flutter_web: ^0.5.4+3
  go_router: ^6.5.5
>>>>>>> 68a0f4d2
  http: ^1.1.0
  image: ^4.1.3
  image_fade: ^0.6.2
  image_gallery_saver: ^2.0.3
  intl: ^0.18.1
  internet_connection_checker: ^1.0.0+1
  package_info_plus: ^5.0.0
  particle_field: ^1.0.0
  path_provider: ^2.1.1
  pointer_interceptor: ^0.9.3+6
  provider: ^6.0.5
  rnd: ^0.2.0
  shared_preferences: ^2.0.17
  sized_context: ^1.0.0+1
  smooth_page_indicator: ^1.0.1
  unsplash_client: ^2.1.0+3
  url_launcher: ^6.1.14
  webview_flutter: ^4.0.2
  youtube_player_iframe: ^4.0.4

dev_dependencies:
  icons_launcher: ^2.1.3
  flutter_lints: ^2.0.2
  dependency_validator: ^3.2.2

icons_launcher:
  image_path: "assets/marketing/app-icon-1024.png"
  platforms:
    web:
      enable: true
      image_path: "assets/marketing/app-icon-512.png"
      favicon_path: "assets/marketing/app-icon-512.png"
    android:
      enable: true
    ios:
      enable: true
    macos:
      enable: true

flutter_icons:
  ios: true
  android: true
  image_path: "assets/marketing/app-icon-1024.png"

flutter:
  uses-material-design: true

  generate: true

  assets:
    - assets/images/_common/
    - assets/images/_common/icons/
    - assets/images/_common/texture/
    - assets/images/chichen_itza/
    - assets/images/christ_the_redeemer/
    - assets/images/colosseum/
    - assets/images/great_wall_of_china/
    - assets/images/machu_picchu/
    - assets/images/petra/
    - assets/images/pyramids/
    - assets/images/taj_mahal/
    - assets/images/collectibles/

  fonts:
    - family: Cinzel
      fonts:
        - asset: assets/fonts/CinzelDecorative-Regular.ttf
        - asset: assets/fonts/CinzelDecorative-Black.ttf
        - asset: assets/fonts/CinzelDecorative-Bold.ttf
    - family: Yeseva
      fonts:
        - asset: assets/fonts/YesevaOne-Regular.ttf
    - family: Tenor
      fonts:
        - asset: assets/fonts/TenorSans-Regular.ttf
    - family: Raleway
      fonts:
        - asset: assets/fonts/Raleway-Regular.ttf
        - asset: assets/fonts/Raleway-Italic.ttf
          style: italic
        - asset: assets/fonts/Raleway-Medium.ttf
          weight: 500
        - asset: assets/fonts/Raleway-Bold.ttf
          weight: 700
        - asset: assets/fonts/Raleway-ExtraBold.ttf
          weight: 800
    - family: MaShanZheng
      fonts:
        - asset: assets/fonts/MaShanZheng-Regular.ttf
    - family: B612Mono
      fonts:
        - asset: assets/fonts/B612Mono-Regular.ttf<|MERGE_RESOLUTION|>--- conflicted
+++ resolved
@@ -29,15 +29,9 @@
   gap: ^3.0.1
   get_it: ^7.2.0
   get_it_mixin: ^4.2.2
-<<<<<<< HEAD
-  google_maps_flutter: ^2.5.0
-  google_maps_flutter_web: ^0.5.4+2
-  go_router: ^13.0.1
-=======
   google_maps_flutter: ^2.5.3
   google_maps_flutter_web: ^0.5.4+3
-  go_router: ^6.5.5
->>>>>>> 68a0f4d2
+  go_router: ^13.0.1
   http: ^1.1.0
   image: ^4.1.3
   image_fade: ^0.6.2
