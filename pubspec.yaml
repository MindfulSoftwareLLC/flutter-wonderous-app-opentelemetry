name: wonders
description: Explore the famous wonders of the world.
publish_to: "none"
version: 2.1.1

environment:
  sdk: ">=2.17.0 <3.0.0"

dependencies:
  flutter:
    sdk: flutter

  flutter_localizations:
    sdk: flutter

  collection: ^1.17.0
  cupertino_icons: ^1.0.5
  desktop_window: ^0.4.0
  drop_cap_text: ^1.1.3
  equatable: ^2.0.5
  extra_alignments: ^1.0.0+1
  flextras: ^1.0.0
  flutter_animate: ^1.0.0
  flutter_circular_text: ^0.3.1
  flutter_displaymode: ^0.6.0
  flutter_native_splash: ^2.3.3
  flutter_staggered_grid_view: ^0.7.0
  flutter_svg: ^2.0.1
  gap: ^3.0.1
  get_it: ^7.2.0
  get_it_mixin: ^4.2.2
  google_maps_flutter: ^2.5.3
  google_maps_flutter_web: ^0.5.4+3
<<<<<<< HEAD
  go_router: ^13.0.1
=======
  go_router: ^6.5.5
  home_widget: ^0.3.0
>>>>>>> 54cfee18
  http: ^1.1.0
  image: ^4.1.3
  image_fade: ^0.6.2
  image_gallery_saver: ^2.0.3
  intl: ^0.18.1
  internet_connection_checker: ^1.0.0+1
  package_info_plus: ^5.0.0
  particle_field: ^1.0.0
  path_provider: ^2.1.1
  pointer_interceptor: ^0.9.3+6
  provider: ^6.0.5
  rnd: ^0.2.0
  shared_preferences: ^2.0.17
  sized_context: ^1.0.0+1
  smooth_page_indicator: ^1.0.1
  unsplash_client: ^2.1.0+3
  url_launcher: ^6.1.14
  webview_flutter: ^4.0.2
  youtube_player_iframe: ^4.0.4

dev_dependencies:
  icons_launcher: ^2.1.3
  flutter_lints: ^2.0.2
  dependency_validator: ^3.2.2

icons_launcher:
  image_path: "assets/marketing/app-icon-1024.png"
  platforms:
    web:
      enable: true
      image_path: "assets/marketing/app-icon-512.png"
      favicon_path: "assets/marketing/app-icon-512.png"
    android:
      enable: true
    ios:
      enable: true
    macos:
      enable: true

flutter_icons:
  ios: true
  android: true
  image_path: "assets/marketing/app-icon-1024.png"

flutter:
  uses-material-design: true

  generate: true

  assets:
    - assets/images/_common/
    - assets/images/_common/icons/
    - assets/images/_common/texture/
    - assets/images/chichen_itza/
    - assets/images/christ_the_redeemer/
    - assets/images/colosseum/
    - assets/images/great_wall_of_china/
    - assets/images/machu_picchu/
    - assets/images/petra/
    - assets/images/pyramids/
    - assets/images/taj_mahal/
    - assets/images/collectibles/
    - assets/images/widget/

  fonts:
    - family: Cinzel
      fonts:
        - asset: assets/fonts/CinzelDecorative-Regular.ttf
        - asset: assets/fonts/CinzelDecorative-Black.ttf
        - asset: assets/fonts/CinzelDecorative-Bold.ttf
    - family: Yeseva
      fonts:
        - asset: assets/fonts/YesevaOne-Regular.ttf
    - family: Tenor
      fonts:
        - asset: assets/fonts/TenorSans-Regular.ttf
    - family: Raleway
      fonts:
        - asset: assets/fonts/Raleway-Regular.ttf
        - asset: assets/fonts/Raleway-Italic.ttf
          style: italic
        - asset: assets/fonts/Raleway-Medium.ttf
          weight: 500
        - asset: assets/fonts/Raleway-Bold.ttf
          weight: 700
        - asset: assets/fonts/Raleway-ExtraBold.ttf
          weight: 800
    - family: MaShanZheng
      fonts:
        - asset: assets/fonts/MaShanZheng-Regular.ttf
    - family: B612Mono
      fonts:
        - asset: assets/fonts/B612Mono-Regular.ttf<|MERGE_RESOLUTION|>--- conflicted
+++ resolved
@@ -31,12 +31,8 @@
   get_it_mixin: ^4.2.2
   google_maps_flutter: ^2.5.3
   google_maps_flutter_web: ^0.5.4+3
-<<<<<<< HEAD
   go_router: ^13.0.1
-=======
-  go_router: ^6.5.5
   home_widget: ^0.3.0
->>>>>>> 54cfee18
   http: ^1.1.0
   image: ^4.1.3
   image_fade: ^0.6.2
