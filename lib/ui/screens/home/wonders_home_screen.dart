import 'package:wonders/common_libs.dart';
import 'package:wonders/logic/common/animate_utils.dart';
import 'package:wonders/logic/data/wonder_data.dart';
import 'package:wonders/ui/common/app_icons.dart';
import 'package:wonders/ui/common/controls/app_header.dart';
import 'package:wonders/ui/common/controls/app_page_indicator.dart';
import 'package:wonders/ui/common/controls/trackpad_listener.dart';
import 'package:wonders/ui/common/gradient_container.dart';
import 'package:wonders/ui/common/ignore_pointer.dart';
import 'package:wonders/ui/common/previous_next_navigation.dart';
import 'package:wonders/ui/common/themed_text.dart';
import 'package:wonders/ui/common/utils/app_haptics.dart';
import 'package:wonders/ui/common/utils/duration_utils.dart';
import 'package:wonders/ui/screens/home_menu/home_menu.dart';
import 'package:wonders/ui/wonder_illustrations/common/animated_clouds.dart';
import 'package:wonders/ui/wonder_illustrations/common/wonder_illustration.dart';
import 'package:wonders/ui/wonder_illustrations/common/wonder_illustration_config.dart';
import 'package:wonders/ui/wonder_illustrations/common/wonder_title_text.dart';

part '_vertical_swipe_controller.dart';
part 'widgets/_animated_arrow_button.dart';

class HomeScreen extends StatefulWidget with GetItStatefulWidgetMixin {
  HomeScreen({super.key});

  @override
  State<HomeScreen> createState() => _HomeScreenState();
}

/// Shows a horizontally scrollable list PageView sandwiched between Foreground and Background layers
/// arranged in a parallax style.
class _HomeScreenState extends State<HomeScreen> with SingleTickerProviderStateMixin {
  late final PageController _pageController;
  List<WonderData> get _wonders => wondersLogic.all;
  bool _isMenuOpen = false;

  /// Set initial wonderIndex
  late int _wonderIndex = 0;
  int get _numWonders => _wonders.length;

  /// Used to polish the transition when leaving this page for the details view.
  /// Used to capture the _swipeAmt at the time of transition, and freeze the wonder foreground in place as we transition away.
  double? _swipeOverride;

  /// Used to let the foreground fade in when this view is returned to (from details)
  bool _fadeInOnNextBuild = false;

  /// All of the items that should fade in when returning from details view.
  /// Using individual tweens is more efficient than tween the entire parent
  final _fadeAnims = <AnimationController>[];

  WonderData get currentWonder => _wonders[_wonderIndex];

  late final _VerticalSwipeController _swipeController = _VerticalSwipeController(this, _showDetailsPage);

  bool _isSelected(WonderType t) => t == currentWonder.type;

  @override
  void initState() {
    super.initState();
    // Load previously saved wonderIndex if we have one
    _wonderIndex = settingsLogic.prevWonderIndex.value ?? 0;
    // allow 'infinite' scrolling by starting at a very high page number, add wonderIndex to start on the correct page
    final initialPage = _numWonders * 100 + _wonderIndex;
    // Create page controller,
    _pageController = PageController(viewportFraction: 1, initialPage: initialPage);
  }

  void _handlePageChanged(value) {
    final newIndex = value % _numWonders;
    if (newIndex == _wonderIndex) {
      return; // Exit early if we're already on this page
    }
    setState(() {
      _wonderIndex = newIndex;
      settingsLogic.prevWonderIndex.value = _wonderIndex;
    });
    AppHaptics.lightImpact();
  }

  void _handleOpenMenuPressed() async {
    setState(() => _isMenuOpen = true);
    WonderType? pickedWonder = await appLogic.showFullscreenDialogRoute<WonderType>(
      context,
      HomeMenu(data: currentWonder),
      transparent: true,
    );
    setState(() => _isMenuOpen = false);
    if (pickedWonder != null) {
      _setPageIndex(_wonders.indexWhere((w) => w.type == pickedWonder));
    }
  }

  void _handleFadeAnimInit(AnimationController controller) {
    _fadeAnims.add(controller);
    controller.value = 1;
  }

  void _handlePageIndicatorDotPressed(int index) => _setPageIndex(index);

  void _handlePrevNext(int i) => _setPageIndex(_wonderIndex + i, animate: true);

  void _setPageIndex(int index, {bool animate = false}) {
    if (index == _wonderIndex) return;
    // To support infinite scrolling, we can't jump directly to the pressed index. Instead, make it relative to our current position.
    final pos = ((_pageController.page ?? 0) / _numWonders).floor() * _numWonders;
    final newIndex = pos + index;
    if (animate == true) {
      _pageController.animateToPage(newIndex, duration: $styles.times.med, curve: Curves.easeOutCubic);
    } else {
      _pageController.jumpToPage(newIndex);
    }
  }

  void _showDetailsPage() async {
    _swipeOverride = _swipeController.swipeAmt.value;
    context.go(ScreenPaths.wonderDetails(currentWonder.type, tabIndex: 0));
    await Future.delayed(100.delayMs);
    _swipeOverride = null;
    _fadeInOnNextBuild = true;
  }

  void _startDelayedFgFade() async {
    try {
      for (var a in _fadeAnims) {
        a.value = 0;
      }
      await Future.delayed(300.delayMs);
      for (var a in _fadeAnims) {
        a.forward();
      }
    } on Exception catch (e) {
      debugPrint(e.toString());
    }
  }

  void _handleTrackpadScroll(Offset direction) {
    if (direction.dy < 0) {
      _showDetailsPage();
    }
  }

  @override
  Widget build(BuildContext context) {
    if (_fadeInOnNextBuild == true) {
      _startDelayedFgFade();
      _fadeInOnNextBuild = false;
    }

    return _swipeController.wrapGestureDetector(Container(
      color: $styles.colors.black,
<<<<<<< HEAD
      child: TrackpadListener(
        scrollSensitivity: 60,
        onScroll: _handleTrackpadScroll,
        child: PreviousNextNavigation(
          listenToMouseWheel: false,
          onPreviousPressed: () => _handlePrevNext(-1),
          onNextPressed: () => _handlePrevNext(1),
          child: Stack(
            children: [
              /// Background
              ..._buildBgAndClouds(),

              /// Wonders Illustrations (main content)
              _buildMgPageView(),

              /// Foreground illustrations and gradients
              _buildFgAndGradients(),

              /// Controls that float on top of the various illustrations
              _buildFloatingUi(),
            ],
          ).animate().fadeIn(),
        ),
=======
      child: PreviousNextNavigation(
        listenToMouseWheel: false,
        onPreviousPressed: () => _handlePrevNext(-1),
        onNextPressed: () => _handlePrevNext(1),
        child: Stack(
          children: [
            /// Background
            ..._buildBgAndClouds(),

            /// Wonders Illustrations (main content)
            _buildMgPageView(),

            /// Foreground illustrations and gradients
            _buildFgAndGradients(),

            /// Controls that float on top of the various illustrations
            _buildFloatingUi(),
          ],
        ).maybeAnimate().fadeIn(),
>>>>>>> 483aa141
      ),
    ));
  }

  @override
  void dispose() {
    _swipeController.dispose();
    super.dispose();
  }

  Widget _buildMgPageView() {
    return ExcludeSemantics(
      child: PageView.builder(
        controller: _pageController,
        onPageChanged: _handlePageChanged,
        itemBuilder: (_, index) {
          final wonder = _wonders[index % _wonders.length];
          final wonderType = wonder.type;
          bool isShowing = _isSelected(wonderType);
          return _swipeController.buildListener(
            builder: (swipeAmt, _, child) {
              final config = WonderIllustrationConfig.mg(
                isShowing: isShowing,
                zoom: .05 * swipeAmt,
              );
              return WonderIllustration(wonderType, config: config);
            },
          );
        },
      ),
    );
  }

  List<Widget> _buildBgAndClouds() {
    return [
      // Background
      ..._wonders.map((e) {
        final config = WonderIllustrationConfig.bg(isShowing: _isSelected(e.type));
        return WonderIllustration(e.type, config: config);
      }),
      // Clouds
      FractionallySizedBox(
        widthFactor: 1,
        heightFactor: .5,
        child: AnimatedClouds(wonderType: currentWonder.type, opacity: 1),
      )
    ];
  }

  Widget _buildFgAndGradients() {
    Widget buildSwipeableBgGradient(Color fgColor) {
      return _swipeController.buildListener(builder: (swipeAmt, isPointerDown, _) {
        return IgnorePointerWithSemantics(
          child: FractionallySizedBox(
            heightFactor: .6,
            child: Container(
              decoration: BoxDecoration(
                gradient: LinearGradient(
                  begin: Alignment.topCenter,
                  end: Alignment.bottomCenter,
                  colors: [
                    fgColor.withOpacity(0),
                    fgColor.withOpacity(.5 + fgColor.opacity * .25 + (isPointerDown ? .05 : 0) + swipeAmt * .20),
                  ],
                  stops: const [0, 1],
                ),
              ),
            ),
          ),
        );
      });
    }

    final gradientColor = currentWonder.type.bgColor;
    return Stack(children: [
      /// Foreground gradient-1, gets darker when swiping up
      BottomCenter(
        child: buildSwipeableBgGradient(gradientColor.withOpacity(.65)),
      ),

      /// Foreground decorators
      ..._wonders.map((e) {
        return _swipeController.buildListener(builder: (swipeAmt, _, child) {
          final config = WonderIllustrationConfig.fg(
            isShowing: _isSelected(e.type),
            zoom: .4 * (_swipeOverride ?? swipeAmt),
          );
          return Animate(
              effects: const [FadeEffect()],
              onPlay: _handleFadeAnimInit,
              child: IgnorePointerWithSemantics(child: WonderIllustration(e.type, config: config)));
        });
      }),

      /// Foreground gradient-2, gets darker when swiping up
      BottomCenter(
        child: buildSwipeableBgGradient(gradientColor),
      ),
    ]);
  }

  Widget _buildFloatingUi() {
    return Stack(children: [
      /// Floating controls / UI
      AnimatedSwitcher(
        duration: $styles.times.fast,
        child: AnimatedOpacity(
          opacity: _isMenuOpen ? 0 : 1,
          duration: $styles.times.med,
          child: RepaintBoundary(
            child: OverflowBox(
              child: Column(
                mainAxisSize: MainAxisSize.min,
                children: [
                  SizedBox(width: double.infinity),
                  const Spacer(),

                  /// Title Content
                  LightText(
                    child: IgnorePointerWithSemantics(
                      child: Transform.translate(
                        offset: Offset(0, 30),
                        child: Column(
                          children: [
                            Semantics(
                              liveRegion: true,
                              button: true,
                              header: true,
                              onIncrease: () => _setPageIndex(_wonderIndex + 1),
                              onDecrease: () => _setPageIndex(_wonderIndex - 1),
                              onTap: () => _showDetailsPage(),
                              // Hide the title when the menu is open for visual polish
                              child: WonderTitleText(currentWonder, enableShadows: true),
                            ),
                            Gap($styles.insets.md),
                            AppPageIndicator(
                              count: _numWonders,
                              controller: _pageController,
                              color: $styles.colors.white,
                              dotSize: 8,
                              onDotPressed: _handlePageIndicatorDotPressed,
                              semanticPageTitle: $strings.homeSemanticWonder,
                            ),
                            Gap($styles.insets.md),
                          ],
                        ),
                      ),
                    ),
                  ),

                  /// Animated arrow and background
                  /// Wrap in a container that is full-width to make it easier to find for screen readers
                  Container(
                    width: double.infinity,
                    alignment: Alignment.center,

                    /// Lose state of child objects when index changes, this will re-run all the animated switcher and the arrow anim
                    key: ValueKey(_wonderIndex),
                    child: Stack(
                      children: [
                        /// Expanding rounded rect that grows in height as user swipes up
                        Positioned.fill(
                            child: _swipeController.buildListener(
                          builder: (swipeAmt, _, child) {
                            double heightFactor = .5 + .5 * (1 + swipeAmt * 4);
                            return FractionallySizedBox(
                              alignment: Alignment.bottomCenter,
                              heightFactor: heightFactor,
                              child: Opacity(opacity: swipeAmt * .5, child: child),
                            );
                          },
                          child: VtGradient(
                            [$styles.colors.white.withOpacity(0), $styles.colors.white.withOpacity(1)],
                            const [.3, 1],
                            borderRadius: BorderRadius.circular(99),
                          ),
                        )),

                        /// Arrow Btn that fades in and out
                        _AnimatedArrowButton(onTap: _showDetailsPage, semanticTitle: currentWonder.title),
                      ],
                    ),
                  ),
                  Gap($styles.insets.md),
                ],
              ),
            ),
          ),
        ),
      ),

      /// Menu Btn
      TopLeft(
        child: AnimatedOpacity(
          duration: $styles.times.fast,
          opacity: _isMenuOpen ? 0 : 1,
          child: AppHeader(
            backIcon: AppIcons.menu,
            backBtnSemantics: $strings.homeSemanticOpenMain,
            onBack: _handleOpenMenuPressed,
            isTransparent: true,
          ),
        ),
      ),
    ]);
  }
}<|MERGE_RESOLUTION|>--- conflicted
+++ resolved
@@ -149,7 +149,6 @@
 
     return _swipeController.wrapGestureDetector(Container(
       color: $styles.colors.black,
-<<<<<<< HEAD
       child: TrackpadListener(
         scrollSensitivity: 60,
         onScroll: _handleTrackpadScroll,
@@ -171,29 +170,8 @@
               /// Controls that float on top of the various illustrations
               _buildFloatingUi(),
             ],
-          ).animate().fadeIn(),
+          ).maybeAnimate().fadeIn(),
         ),
-=======
-      child: PreviousNextNavigation(
-        listenToMouseWheel: false,
-        onPreviousPressed: () => _handlePrevNext(-1),
-        onNextPressed: () => _handlePrevNext(1),
-        child: Stack(
-          children: [
-            /// Background
-            ..._buildBgAndClouds(),
-
-            /// Wonders Illustrations (main content)
-            _buildMgPageView(),
-
-            /// Foreground illustrations and gradients
-            _buildFgAndGradients(),
-
-            /// Controls that float on top of the various illustrations
-            _buildFloatingUi(),
-          ],
-        ).maybeAnimate().fadeIn(),
->>>>>>> 483aa141
       ),
     ));
   }
