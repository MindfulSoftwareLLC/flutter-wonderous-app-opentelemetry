import 'dart:async';
import 'dart:ui';

import 'package:desktop_window/desktop_window.dart';
import 'package:flutter/foundation.dart';
import 'package:flutter_displaymode/flutter_displaymode.dart';
import 'package:wonders/common_libs.dart';
import 'package:wonders/logic/common/platform_info.dart';
import 'package:wonders/ui/common/modals/fullscreen_video_viewer.dart';
import 'package:wonders/ui/common/utils/page_routes.dart';

class AppLogic {
  Size _appSize = Size.zero;

  /// Indicates to the rest of the app that bootstrap has not completed.
  /// The router will use this to prevent redirects while bootstrapping.
  bool isBootstrapComplete = false;

  /// Indicates which orientations the app will allow be default. Affects Android/iOS devices only.
  /// Defaults to both landscape (hz) and portrait (vt)
  List<Axis> supportedOrientations = [Axis.vertical, Axis.horizontal];

  /// Allow a view to override the currently supported orientations. For example, [FullscreenVideoViewer] always wants to enable both landscape and portrait.
  /// If a view sets this override, they are responsible for setting it back to null when finished.
  List<Axis>? _supportedOrientationsOverride;
  set supportedOrientationsOverride(List<Axis>? value) {
    if (_supportedOrientationsOverride != value) {
      _supportedOrientationsOverride = value;
      _updateSystemOrientation();
    }
  }

  /// Initialize the app and all main actors.
  /// Loads settings, sets up services etc.
  Future<void> bootstrap() async {
    debugPrint('bootstrap start...');
    // Set min-sizes for desktop apps
    if (PlatformInfo.isDesktop) {
      await DesktopWindow.setMinWindowSize($styles.sizes.minAppSize);
    }

    if (kIsWeb) {
      // SB: This is intentionally not a debugPrint, as it's a message for users who open the console on web.
      print(
        '''Thanks for checking out Wonderous on the web!
        If you encounter any issues please report them at https://github.com/gskinnerTeam/flutter-wonderous-app/issues.''',
      );
      // Required on web to automatically enable accessibility features
      WidgetsFlutterBinding.ensureInitialized().ensureSemantics();
    }

    // Load any bitmaps the views might need
    await AppBitmaps.init();

    // Set preferred refresh rate to the max possible (the OS may ignore this)
<<<<<<< HEAD
    if (PlatformInfo.isAndroid) {
      FlutterDisplayMode.setHighRefreshRate();
=======
    if (!kIsWeb && PlatformInfo.isAndroid) {
      await FlutterDisplayMode.setHighRefreshRate();
>>>>>>> bf2c0b2d
    }

    // Settings
    await settingsLogic.load();

    // Localizations
    await localeLogic.load();

    // Wonders Data
    wondersLogic.init();

    // Events
    timelineLogic.init();

    // Collectibles
    await collectiblesLogic.load();

    // Flag bootStrap as complete
    isBootstrapComplete = true;

    // Load initial view (replace empty initial view which is covered by a native splash screen)
    bool showIntro = settingsLogic.hasCompletedOnboarding.value == false;
    if (showIntro) {
      appRouter.go(ScreenPaths.intro);
    } else {
      appRouter.go(initialDeeplink ?? ScreenPaths.home);
    }
  }

  Future<T?> showFullscreenDialogRoute<T>(BuildContext context, Widget child, {bool transparent = false}) async {
    return await Navigator.of(context).push<T>(
      PageRoutes.dialog<T>(child, duration: $styles.times.pageTransition),
    );
  }

  /// Called from the UI layer once a MediaQuery has been obtained
  void handleAppSizeChanged(Size appSize) {
    /// Disable landscape layout on smaller form factors
    bool isSmall = display.size.shortestSide / display.devicePixelRatio < 600;
    supportedOrientations = isSmall ? [Axis.vertical] : [Axis.vertical, Axis.horizontal];
    _updateSystemOrientation();
    _appSize = appSize;
  }

  Display get display => PlatformDispatcher.instance.displays.first;

  bool shouldUseNavRail() => _appSize.width > _appSize.height && _appSize.height > 250;

  void _updateSystemOrientation() {
    final axisList = _supportedOrientationsOverride ?? supportedOrientations;
    //debugPrint('updateDeviceOrientation, supportedAxis: $axisList');
    final orientations = <DeviceOrientation>[];
    if (axisList.contains(Axis.vertical)) {
      orientations.addAll([
        DeviceOrientation.portraitUp,
        DeviceOrientation.portraitDown,
      ]);
    }
    if (axisList.contains(Axis.horizontal)) {
      orientations.addAll([
        DeviceOrientation.landscapeLeft,
        DeviceOrientation.landscapeRight,
      ]);
    }
    SystemChrome.setPreferredOrientations(orientations);
  }
}

class AppImageCache extends WidgetsFlutterBinding {
  @override
  ImageCache createImageCache() {
    this.imageCache.maximumSizeBytes = 250 << 20; // 250mb
    return super.createImageCache();
  }
}<|MERGE_RESOLUTION|>--- conflicted
+++ resolved
@@ -53,13 +53,8 @@
     await AppBitmaps.init();
 
     // Set preferred refresh rate to the max possible (the OS may ignore this)
-<<<<<<< HEAD
-    if (PlatformInfo.isAndroid) {
-      FlutterDisplayMode.setHighRefreshRate();
-=======
     if (!kIsWeb && PlatformInfo.isAndroid) {
       await FlutterDisplayMode.setHighRefreshRate();
->>>>>>> bf2c0b2d
     }
 
     // Settings
